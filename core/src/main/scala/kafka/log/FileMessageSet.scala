/**
 * Licensed to the Apache Software Foundation (ASF) under one or more
 * contributor license agreements.  See the NOTICE file distributed with
 * this work for additional information regarding copyright ownership.
 * The ASF licenses this file to You under the Apache License, Version 2.0
 * (the "License"); you may not use this file except in compliance with
 * the License.  You may obtain a copy of the License at
 * 
 *    http://www.apache.org/licenses/LICENSE-2.0
 *
 * Unless required by applicable law or agreed to in writing, software
 * distributed under the License is distributed on an "AS IS" BASIS,
 * WITHOUT WARRANTIES OR CONDITIONS OF ANY KIND, either express or implied.
 * See the License for the specific language governing permissions and
 * limitations under the License.
 */

package kafka.log

import java.io._
import java.nio._
import java.nio.channels._
import java.util.concurrent.atomic._

import kafka.utils._
import kafka.message._
import kafka.common.KafkaException
import java.util.concurrent.TimeUnit
import kafka.metrics.{KafkaTimer, KafkaMetricsGroup}

/**
 * An on-disk message set. An optional start and end position can be applied to the message set
 * which will allow slicing a subset of the file.
 * @param file The file name for the underlying log data
 * @param channel the underlying file channel used
 * @param start A lower bound on the absolute position in the file from which the message set begins
 * @param end The upper bound on the absolute position in the file at which the message set ends
 * @param isSlice Should the start and end parameters be used for slicing?
 */
@nonthreadsafe
class FileMessageSet private[kafka](val file: File,
                                    private[log] val channel: FileChannel,
                                    private[log] val start: Int,
                                    private[log] val end: Int,
                                    isSlice: Boolean) extends MessageSet with Logging {
  
  /* the size of the message set in bytes */
  private val _size = 
    if(isSlice)
      new AtomicInteger(end - start) // don't check the file size if this is just a slice view
    else
      new AtomicInteger(math.min(channel.size().toInt, end) - start)

<<<<<<< HEAD
  /* if this is not a slice, update the file pointer to the end of the file */
  if (!isSlice)
=======
  if (initChannelPositionToEnd) {
    info("Creating or reloading log segment %s".format(file.getAbsolutePath))
    /* set the file position to the last byte in the file */
>>>>>>> a4095319
    channel.position(channel.size)

  /**
   * Create a file message set with no slicing.
   */
  def this(file: File, channel: FileChannel) = 
    this(file, channel, start = 0, end = Int.MaxValue, isSlice = false)
  
  /**
   * Create a file message set with no slicing
   */
  def this(file: File) = 
    this(file, Utils.openChannel(file, mutable = true))
  
  /**
   * Create a slice view of the file message set that begins and ends at the given byte offsets
   */
  def this(file: File, channel: FileChannel, start: Int, end: Int) = 
    this(file, channel, start, end, isSlice = true)
  
  /**
   * Return a message set which is a view into this set starting from the given position and with the given size limit.
   * 
   * If the size is beyond the end of the file, the end will be based on the size of the file at the time of the read.
   * 
   * If this message set is already sliced, the position will be taken relative to that slicing.
   * 
   * @param position The start position to begin the read from
   * @param size The number of bytes after the start position to include
   * 
   * @return A sliced wrapper on this message set limited based on the given position and size
   */
  def read(position: Int, size: Int): FileMessageSet = {
    if(position < 0)
      throw new IllegalArgumentException("Invalid position: " + position)
    if(size < 0)
      throw new IllegalArgumentException("Invalid size: " + size)
    new FileMessageSet(file,
                       channel,
                       start = this.start + position,
                       end = math.min(this.start + position + size, sizeInBytes()))
  }
  
  /**
   * Search forward for the file position of the last offset that is great than or equal to the target offset 
   * and return its physical position. If no such offsets are found, return null.
   * @param targetOffset The offset to search for.
   * @param startingPosition The starting position in the file to begin searching from.
   */
  def searchFor(targetOffset: Long, startingPosition: Int): OffsetPosition = {
    var position = startingPosition
    val buffer = ByteBuffer.allocate(MessageSet.LogOverhead)
    val size = sizeInBytes()
    while(position + MessageSet.LogOverhead < size) {
      buffer.rewind()
      channel.read(buffer, position)
      if(buffer.hasRemaining)
        throw new IllegalStateException("Failed to read complete buffer for targetOffset %d startPosition %d in %s"
                                        .format(targetOffset, startingPosition, file.getAbsolutePath))
      buffer.rewind()
      val offset = buffer.getLong()
      if(offset >= targetOffset)
        return OffsetPosition(offset, position)
      val messageSize = buffer.getInt()
      position += MessageSet.LogOverhead + messageSize
    }
    null
  }
  
  /**
   * Write some of this set to the given channel.
   * @param destChannel The channel to write to.
   * @param writePosition The position in the message set to begin writing from.
   * @param size The maximum number of bytes to write
   * @return The number of bytes actually written.
   */
  def writeTo(destChannel: GatheringByteChannel, writePosition: Long, size: Int): Int =
    channel.transferTo(start + writePosition, math.min(size, sizeInBytes), destChannel).toInt
  
  /**
   * Get a shallow iterator over the messages in the set.
   */
  override def iterator() = iterator(Int.MaxValue)
    
  /**
   * Get an iterator over the messages in the set. We only do shallow iteration here.
   * @param maxMessageSize A limit on allowable message size to avoid allocating unbounded memory. 
   * If we encounter a message larger than this we throw an InvalidMessageException.
   * @return The iterator.
   */
  def iterator(maxMessageSize: Int): Iterator[MessageAndOffset] = {
    new IteratorTemplate[MessageAndOffset] {
      var location = start
      
      override def makeNext(): MessageAndOffset = {
        if(location >= end)
          return allDone()
          
        // read the size of the item
        val sizeOffsetBuffer = ByteBuffer.allocate(12)
        channel.read(sizeOffsetBuffer, location)
        if(sizeOffsetBuffer.hasRemaining)
          return allDone()
        
        sizeOffsetBuffer.rewind()
        val offset = sizeOffsetBuffer.getLong()
        val size = sizeOffsetBuffer.getInt()
        if(size < Message.MinHeaderSize)
          return allDone()
        if(size > maxMessageSize)
          throw new InvalidMessageException("Message size exceeds the largest allowable message size (%d).".format(maxMessageSize))
        
        // read the item itself
        val buffer = ByteBuffer.allocate(size)
        channel.read(buffer, location + 12)
        if(buffer.hasRemaining)
          return allDone()
        buffer.rewind()
        
        // increment the location and return the item
        location += size + 12
        new MessageAndOffset(new Message(buffer), offset)
      }
    }
  }
  
  /**
   * The number of bytes taken up by this file set
   */
  def sizeInBytes(): Int = _size.get()
  
  /**
   * Append these messages to the message set
   */
  def append(messages: ByteBufferMessageSet) {
    val written = messages.writeTo(channel, 0, messages.sizeInBytes)
    _size.getAndAdd(written)
  }
 
  /**
   * Commit all written data to the physical disk
   */
  def flush() = {
    channel.force(true)
  }
  
  /**
   * Close this message set
   */
  def close() {
    flush()
    channel.close()
  }
  
  /**
   * Delete this message set from the filesystem
   * @return True iff this message set was deleted.
   */
  def delete(): Boolean = {
    Utils.swallow(channel.close())
    file.delete()
  }

  /**
   * Truncate this file message set to the given size in bytes. Note that this API does no checking that the 
   * given size falls on a valid message boundary.
   * @param targetSize The size to truncate to.
   */
  def truncateTo(targetSize: Int) = {
    if(targetSize > sizeInBytes || targetSize < 0)
      throw new KafkaException("Attempt to truncate log segment to " + targetSize + " bytes failed, " +
                               " size of this log segment is " + sizeInBytes + " bytes.")
    channel.truncate(targetSize)
    channel.position(targetSize)
    _size.set(targetSize)
  }
  
}

object LogFlushStats extends KafkaMetricsGroup {
  val logFlushTimer = new KafkaTimer(newTimer("LogFlushRateAndTimeMs", TimeUnit.MILLISECONDS, TimeUnit.SECONDS))
}<|MERGE_RESOLUTION|>--- conflicted
+++ resolved
@@ -51,15 +51,12 @@
     else
       new AtomicInteger(math.min(channel.size().toInt, end) - start)
 
-<<<<<<< HEAD
   /* if this is not a slice, update the file pointer to the end of the file */
-  if (!isSlice)
-=======
-  if (initChannelPositionToEnd) {
+  if (!isSlice) {
     info("Creating or reloading log segment %s".format(file.getAbsolutePath))
     /* set the file position to the last byte in the file */
->>>>>>> a4095319
     channel.position(channel.size)
+  }
 
   /**
    * Create a file message set with no slicing.
